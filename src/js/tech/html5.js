--- conflicted
+++ resolved
@@ -437,9 +437,6 @@
    * @method play
    */
   play() {
-<<<<<<< HEAD
-    this.el_.play();
-=======
     const playPromise = this.el_.play();
 
     // Catch/silence error when a pause interrupts a play request
@@ -447,7 +444,6 @@
     if (playPromise !== undefined && typeof playPromise.then === 'function') {
       playPromise.then(null, (e) => {});
     }
->>>>>>> 5178c122
   }
 
   /**
